--- conflicted
+++ resolved
@@ -74,12 +74,8 @@
 
 function_summaries = create_function_summaries()
 
-<<<<<<< HEAD
 # print(function_summaries)
 
 description_path = Path(__file__).resolve().parent / 'function_summaries_export.txt' 
 with open(description_path, 'w') as f:
-    f.write(function_summaries)
-=======
-# print(function_summaries)
->>>>>>> 1d96d8b1
+    f.write(function_summaries)