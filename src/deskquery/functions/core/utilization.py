--- conflicted
+++ resolved
@@ -17,14 +17,8 @@
     by_room: bool = False,
     by_day: bool = False,
     
-<<<<<<< HEAD
-    desk_id: Optional[List[int]] = None,
-    room_name: Optional[List[str]] = None,
-    
-=======
     desk_id: Optional[List[str]] = None,
     room_name: Optional[List[str]] = None,
->>>>>>> f24f6276
     weekday: Optional[List[str]] = None,
     
     start_date: Optional[datetime] = None,
