# std-lib import
from typing import Optional, List, Dict
import datetime
from datetime import timedelta

# third party imports
from numpy import right_shift
import pandas as pd

# project imports
from deskquery.data.dataset import Dataset
from deskquery.functions.types import PlotForFunction, FunctionRegistryExpectedFormat
from deskquery.functions.core.helper.plot_helper import *


def mean_utilization(
    data: Dataset,
    include_fixed: bool = False,
    by_desks: bool = False,
    by_room: bool = False,
    by_day: bool = False,
    desk_id: Optional[List[int]] = None,
    room_name: Optional[List[str]] = None,
    weekday: Optional[List[str]] = ['monday', 'tuesday', 'wednesday', 'thursday', 'friday'],
    start_date: Optional[datetime.datetime] = None,
    end_date: Optional[datetime.datetime] = None,
    threshold: Optional[float] = None,
    top_or_bottom_n: Optional[int] = None,
    from_bottom: Optional[bool] = False,
) -> FunctionRegistryExpectedFormat:
    """
    Computes mean utilization of workspace utilization over a given timeframe, grouped by either desk, room, or weekday.
    Should only be used to group by one of those attributes.

    Utilization is defined as the number of actual bookings divided by the number of possible bookings per group.
    The possible bookings depend on the time window, included weekdays, selected desk_ids or selected room_names.

    Optionally, the result can be filtered by a threshold or by selecting only the top or bottom N utilization values by 
    providing a threshold and selecting with from_bottom = True all entities where utilization <= threshold or with
    False utilization >= threshold. The same goes with the top_or_bottom_n where from_bottom = False means the top N
    utilizations and with from_bottom = True the bottom N utilizations.

    Args:
        data (Dataset): The dataset containing all bookings.
        include_fixed (bool): If True, expands recurring (fixed) bookings across valid weekdays.
        
        by_desks (bool): If True, groups statistics by individual desk (e.g., 'Room_3').
        by_room (bool): If True, groups statistics by room.
        by_day (bool): If True, groups statistics by weekday name (e.g., 'Monday').
        
        desk_id (Optional[List[int]]): If provided, filters the analysis to the selected desk IDs.
        room_name (Optional[List[str]]): If provided, filters the analysis to the selected room names.
        weekday (Optional[List[str]]): List of weekday names (e.g., ['monday', 'friday']) to include in analysis.
        
        start_date (Optional[datetime.datetime]): Start of the evaluation period. Defaults to 90 days ago.
        end_date (Optional[datetime.datetime]): End of the evaluation period. Defaults to today.
        
        threshold (Optional[float]): Optional minimum or maximum utilization threshold to filter 
                                     results where min or max is selected by the bottom bool.
        top_or_bottom_n (Optional[int]): If set, returns only the top or bottom N utilization entries.
        from_bottom (Optional[bool]): Direction of the `top_or_bottom_n` filter. 
                                      If True, selects the lowest N or utilization <= threshold (bottom performers).
                                      If False, selects the highest N or utilization >= threshold (top performers).

    Raises:
        ValueError:
            If none or more than one of `by_desks`, `by_room`, or `by_day` is set to True.

    Returns:
        FunctionRegistryExpectedFormat:
            Contains the data and plots of the grouped mean workspace utilization.
    """
    if sum([by_room, by_desks, by_day]) != 1:
        raise ValueError("You must set exactly one of by_room, by_desks, or by_day to True.")

    if start_date is None:
        start_date = datetime.datetime.today() - timedelta(days=90)
    if end_date is None:
        end_date = datetime.datetime.today()
    if weekday is None:
        weekday = ['monday', 'tuesday', 'wednesday', 'thursday', 'friday']
    
    df = prepare_utilization_dataset(
        data=data,
        start_date=start_date,
        end_date=end_date,
        include_fixed=include_fixed,
        desk_id=desk_id,
        room_name=room_name,
        weekday=weekday
    )

    # aggregation key
    if by_room:                                                
        key = df["roomName"]
        n_desks_per_room = data.get_desks_per_room_count()
<<<<<<< HEAD
       
        total_possible = n_desks_per_room * count_matching_weekdays(start_date, end_date, weekday)       # here it should be num desks in room times time period
=======

        # here it should be num desks in room times time period
        total_possible = n_desks_per_room * count_matching_weekdays(start_date, end_date, weekday)
>>>>>>> 74518805
        actual_counts = key.value_counts()
        column_name = "room"

        utilization = pd.Series({
            room: round(actual_counts.get(room, 0) / total_possible.get(room, 1), 3)
            for room in total_possible.keys()
        })
        
    elif by_desks:
        key = df["roomName"] + "_" + df["deskNumber"].astype(str)   
        df["composite_key"] = key
        desk_keys = key.unique()
<<<<<<< HEAD
         
        total_possible = count_matching_weekdays(start_date, end_date, weekday)       # here the max utilization is the number of days for every desk
=======

        # here the max utilization is the number of days for every desk
        total_possible = count_matching_weekdays(start_date, end_date, weekday)
>>>>>>> 74518805
        column_name = "desk"
        
        actual_counts = key.value_counts()
        utilization = pd.Series({
            desk: round(actual_counts.get(desk, 0) / total_possible, 3)
            for desk in desk_keys
        })
        
        desk_key_to_id = df.drop_duplicates("composite_key").set_index("composite_key")["deskId"].to_dict()

        desk_ids = {
            desk_key_to_id[key]: utilization[key]
            for key in utilization.index
            if key in desk_key_to_id
        }

        desk_key_to_id = df.drop_duplicates("composite_key").set_index("composite_key")["deskId"].to_dict()

        desk_ids = {
            desk_key_to_id[key]: utilization[key]
            for key in utilization.index
            if key in desk_key_to_id
        }

    elif by_day:
        df["day"] = pd.to_datetime(df["blockedFrom"]).dt.day_name()
        key = df["day"]

        weekday_counts = count_weekday_occurrences(start_date, end_date, weekday)           # count the number of appearances of different days
        n_desks = data.get_desks_count()
<<<<<<< HEAD
       
        total_possible = {day: count * n_desks for day, count in weekday_counts.items()}         # here the number of possible bookings is the number of appearances of the different weekday * the total number of desks that are available (the same for every day)
=======

        # here the number of possible bookings is the number of appearances of the different
        # weekday * the total number of desks that are available (the same for every day)
        total_possible = {day: count * n_desks for day, count in weekday_counts.items()}
>>>>>>> 74518805
        actual_counts = key.value_counts()
        column_name = "day"

        utilization = pd.Series({
            day: round(actual_counts.get(day, 0) / total_possible.get(day, 1), 3)
            for day in total_possible
        })
    else:
        raise ValueError("Invalid aggregation selection.")

    if threshold:
        if from_bottom:
            utilization = utilization[utilization <= threshold]
        else:
            utilization = utilization[utilization >= threshold]
        
    if top_or_bottom_n:
        utilization = utilization.sort_values(ascending=from_bottom)[:top_or_bottom_n]
    
    data_return = {
        "utilization": utilization.to_dict(), 
        "count": len(utilization)
    }
    
    # change the plot type depending on for what we have the utilization
    if by_room:  
        plot = PlotForFunction(
            default_plot=generate_map(
                room_names= data_return["utilization"],
<<<<<<< HEAD
                titel="Utalization in the different rooms",
=======
                title="Utalization in the different rooms",
>>>>>>> 74518805
                label_markings="utalization"
            ),
            available_plots=[generate_barchart, generate_map]
        )
    elif by_day:
        plot = PlotForFunction(
            default_plot=generate_barchart(
                data={"Utilization": data_return["utilization"]},
                title=column_name,
                xaxis_title=column_name,
                yaxis_title="mean utilization"
            ),
            available_plots=[generate_barchart]
        )
    else:
        plot = PlotForFunction(
            default_plot=generate_map(
<<<<<<< HEAD
                desk_ids= desk_ids,
                titel="Utalization of the different desks",
=======
                desk_ids=desk_ids,
                title="Utalization of the different desks",
>>>>>>> 74518805
                label_markings="utalization"
            ),
            available_plots=[generate_barchart, generate_map]
        )

    return FunctionRegistryExpectedFormat(data=data_return, plot=plot)


def utilization_stats(
    data: Dataset,
    include_fixed: bool = False,
    by_desks: bool = False,
    by_room: bool = False,
    by_day: bool = False,
    desk_id: Optional[List[int]] = None,
    room_name: Optional[List[str]] = None,
    weekday: List[str] = ["monday", "tuesday", "wednesday", "thursday", "friday"],
    start_date: Optional[datetime.datetime] = None,
    end_date: Optional[datetime.datetime] = None,
) -> FunctionRegistryExpectedFormat:
    """
    Identifies utilization outliers based on deviation from the global mean.

    This function detects keys (desks, rooms, or weekdays) whose average utilization deviates significantly 
    from the global mean (by at least the given threshold). It uses the same aggregation logic as 
    `analyze_utilization` and returns only the outlier entries.

    Args:
        data (Dataset): The dataset containing booking data.
        include_fixed (bool): If True, expands recurring bookings into daily entries.
        threshold (float): Minimum absolute deviation from the mean to classify as anomalous.  # FIXME: Should this threshold be used or omitted
        by_desks (bool): If True, detects anomalies per desk.
        by_room (bool): If True, detects anomalies per room.
        by_day (bool): If True, detects anomalies per weekday.
        desk_id (Optional[List[int]]): Optional desk filter.
        room_name (Optional[List[str]]): Optional room filter.
        weekday (List[str]): List of weekdays to consider in the analysis.
        start_date (Optional[datetime.datetime]): Start of the analysis window. Defaults to 90 days ago.
        end_date (Optional[datetime.datetime]): End of the analysis window. Defaults to today.

    Raises:
        ValueError:
            If none or more than one of `by_desks`, `by_room`, or `by_day` is set to True.

    Returns:
        FunctionRegistryExpectedFormat:
            Contains the data of identified utilization outliers.
    """
    if sum([by_room, by_desks, by_day]) != 1:
        raise ValueError("You must set exactly one of by_room, by_desks, or by_day to True.")

    if start_date is None:
        start_date = datetime.datetime.today() - timedelta(days=90)
    if end_date is None:
        end_date = datetime.datetime.today()

    df = prepare_utilization_dataset(
        data=data,
        start_date=start_date,
        end_date=end_date,
        include_fixed=include_fixed,
        desk_id=desk_id,
        room_name=room_name,
        weekday=weekday
    )

    if by_room:
        df["key"] = df["roomName"]
        # if by room the max possible bookings are desks_per_room
        total_possible = data.get_desks_per_room_count() * count_matching_weekdays(start_date, end_date, weekday)

    elif by_desks:
        df["key"] = df["roomName"] + "_" + df["deskNumber"].astype(str)
        # here the max utilization is the number of days for every desk
        total_possible = count_matching_weekdays(start_date, end_date, weekday)

    elif by_day:
        df["key"] = df["day"]
        # count the number of appearances od different days
        weekday_counts = count_weekday_occurrences(start_date, end_date, weekday)
        n_desks = data.get_desks_count()
        # here the number of possible bookings is the number of appearances of the different
        # weekdays * the total number of desks that are available (the same for every day)
        total_possible = {day: count * n_desks for day, count in weekday_counts.items()}

    # create a grouped df by key and day
    grouped = df.groupby(["key", "blockedFrom"]).size()
    # group again by the key and get the sum, min, max per bocked day (blockedFrom)
    stats = grouped.groupby("key").agg(sum="sum", min="min", max="max")
    stats["sumsq"] = grouped.groupby("key").apply(lambda x: (x**2).sum()).round(3)  # to calculate the variance later

    result_data_dict = {}

    for key, values in stats.iterrows():
        # scale the sum with the max_possible to get the mean
        max_possible = total_possible.get(key, 1)
        mean = float(round(values["sum"] / max_possible, 3))
        result_data_dict[key] = {                                               
            "mean": mean,
            "min": float(round(values["min"] / max_possible, 3)),
            # scale the min, max with max possible to get the utilization
            "max": float(round(values["max"] / max_possible, 3)),
            # use the mean and the sumsq to calculate the variance
            "var": float(round(values["sumsq"] / max_possible - mean ** 2, 6)),
        }

    return FunctionRegistryExpectedFormat(data=result_data_dict)


def detect_utilization_anomalies(
    data: Dataset,
    include_fixed: bool = False,
    threshold: float = 0.2,
    by_desks: bool = False,
    by_room: bool = False,
    by_day: bool = False,
    desk_id: Optional[List[int]] = None,
    room_name: Optional[List[str]] = None,
    weekday: List[str] = ["monday", "tuesday", "wednesday", "thursday", "friday"],
    start_date: Optional[datetime.datetime] = None,
    end_date: Optional[datetime.datetime] = None,
) -> FunctionRegistryExpectedFormat:
    """
    Detects desks, rooms or weekdays with abnormally high or low mean utilization values.

    Args:
        data (Dataset): Booking dataset.
        threshold (float): Minimum absolute deviation from the global mean utilization.
        by_room (bool): If True, analyze by room. If False, analyze by weekday.
        include_fixed (bool): Whether to include expanded fixed bookings.
        start_date (datetime.datetime, optional): Start date for analysis.
        end_date (datetime.datetime, optional): End date for analysis.

    Returns:
        FunctionRegistryExpectedFormat:
            Contains the data and plots of abnormal utilizations.
    """
    result = mean_utilization(
        data=data,
        include_fixed=include_fixed,
        by_room=by_room,
        by_desks=by_desks,
        by_day=by_day,
        desk_id=desk_id,
        room_name=room_name,
        weekday=weekday,
        start_date=start_date,
        end_date=end_date,
    )

    utilization = result["data"]["utilization"]
    mean_util = sum(utilization.values()) / (len(utilization))

    anomalies = {
        key: value for key, value in utilization.items()
        if abs(value - mean_util) >= threshold
    }

    plot = PlotForFunction(
        default_plot=generate_barchart(
            data={"anomalies": anomalies},
            yaxis_title="mean utilization"
        ),
        available_plots=[generate_barchart]
    )

    return FunctionRegistryExpectedFormat(data=anomalies, plot=plot)


####### Helpers ########################################################################################################

def expand_fixed_bookings(
    data,
    start_col="blockedFrom",
    end_col="blockedUntil",
    weekday: list[str] = None
):
    """
    Expands fixed bookings over all business days between start and end dates,
    optionally filtering by allowed weekdays.

    Args:
        data (pd.DataFrame): Input bookings.
        start_col (str): Column with booking start date.
        end_col (str): Column with booking end date.
        weekday (list[str], optional): List of allowed weekdays (e.g. ['monday', 'wednesday']).

    Returns:
        pd.DataFrame: Expanded bookings filtered by weekday.
    """
    if not weekday:
        weekday = ['monday', 'tuesday', 'wednesday', 'thursday', 'friday']

    weekday = [w.lower() for w in weekday]

    variable = data[data["variableBooking"] == 1]
    fixed = data[data["variableBooking"] == 0].copy()

    if fixed.empty:
        return variable

    fixed["workdays"] = fixed.apply(
        lambda row: pd.date_range(row[start_col], row[end_col], freq='B'),
        axis=1
    )

    fixed = fixed.explode("workdays")

    fixed = fixed[fixed["workdays"].dt.day_name().str.lower().isin(weekday)]

    fixed[start_col] = fixed["workdays"]
    fixed[end_col] = fixed["workdays"]
    fixed = fixed.drop(columns=["workdays"]).reset_index(drop=True)

    return pd.concat([fixed, variable], ignore_index=True)


def prepare_utilization_dataset(
    data: Dataset,
    start_date: datetime.datetime,
    end_date: datetime.datetime,
    include_fixed: bool = False,
    desk_id: Optional[List[int]] = None,
    room_name: Optional[List[str]] = None,
    weekday: Optional[List[str]] = None,
) -> Dataset:
    """
    Filters, expands, and prepares the booking Dataset for utilization analysis.

    Args:
        data (Dataset): The Dataset object.
        start_date (datetime.datetime): Start of timeframe. Defaults to 90 days ago.
        end_date (datetime.datetime): End of timeframe. Defaults to today.
        include_fixed (bool): If True, expands fixed bookings into individual days.
        desk_id (list[int], optional): Optional desk filter.
        room_name (list[str], optional): Optional room filter.
        weekday (list[str], optional): List of weekdays to include (e.g. ["monday", "wednesday"]).

    Returns:
        Dataset: Filtered and preprocessed Dataset ready for aggregation.
    """
    if start_date > end_date:
        raise ValueError("Start date should be before end date")
     
    if room_name:
        data = data.get_rooms(room_name)
    if desk_id:
        data = data.get_desks(desk_id)

    dataset = data.get_timeframe(start_date=start_date, end_date=end_date)

    if include_fixed:
        dataset = dataset.replace("unlimited", end_date)
        dataset = expand_fixed_bookings(dataset, weekday=weekday)
    else:
        dataset = dataset[dataset["variableBooking"] == 1]

    if weekday:
        dataset = dataset.get_days(weekday)

    dataset["day"] = pd.to_datetime(dataset["blockedFrom"]).dt.day_name()

    return dataset


def count_matching_weekdays(
    start_date: datetime.datetime,
    end_date: datetime.datetime,
    allowed_days: Optional[List[str]] = None
) -> int:
    """
    Counts the number of dates between start_date and end_date that fall on specified weekdays.

    Args:
        start_date (datetime.datetime):
            Start of the date range (inclusive).
        end_date (datetime.datetime):
            End of the date range (inclusive).
        allowed_days (list[str] or None):
            List of weekday names to count (e.g., ['monday', 'wednesday']).
            If None, defaults to all weekdays (Mon–Fri).

    Returns:
        int: Total number of days within the date range that match the specified weekdays.
    """
    if allowed_days is None:
        allowed_days = ['monday', 'tuesday', 'wednesday', 'thursday', 'friday']
        
    allowed_days = set(d.lower() for d in allowed_days)
    count = 0
    current = start_date

    while current <= end_date:
        if current.strftime('%A').lower() in allowed_days:
            count += 1
        current += timedelta(days=1)

    return count


def count_weekday_occurrences(
    start_date: datetime.datetime,
    end_date: datetime.datetime,
    allowed_days: List[str]
) -> Dict[str, int]:
    """
    Counts how many times each allowed weekday occurs between start_date and end_date.

    Args:
        start_date (datetime.datetime): Start of the date range (inclusive).
        end_date (datetime.datetime): End of the date range (inclusive).
        allowed_days (list[str]): List of weekday names to look for (e.g., ['tuesday', 'friday']).

    Returns:
        Dict[str, int]:
            A mapping of weekday names (e.g., 'Monday') to their number of occurrences.
    """
    allowed_days_set = {d.lower() for d in allowed_days}
    counts = {day.capitalize(): 0 for day in allowed_days_set}

    current = start_date
    while current <= end_date:
        weekday = current.strftime('%A')
        if weekday.lower() in allowed_days_set:
            counts[weekday] += 1
        current += timedelta(days=1)

    return counts


#### TEST ##############################################################################################################

if __name__ == "__main__":
    from pprint import pprint
    from deskquery.data.dataset import create_dataset

    dataset = create_dataset()

    start = datetime.datetime(2023, 1, 1)
    end = datetime.datetime(2025, 6, 1)


    ########## Test mean_utilization ################################################

    print("=== Utilization by room ===")
    return_dict = mean_utilization(
        data=dataset,
        by_room=True,
        include_fixed=True,
        start_date=start,
        end_date=end
    )
    pprint(return_dict["data"]["utilization"])
    print("Num rooms:", return_dict["data"]["count"])
    print()
   
    print("=== Utilization by desk with threshold > 0.6 ===")
    return_dict = mean_utilization(
        data=dataset,
        by_desks=True,
        include_fixed=True,
        start_date=start,
        end_date=end,
        threshold=0.6,
        from_bottom=False
    )
    pprint(return_dict["data"]["utilization"])
    print("Desks over 60% Utalization:", return_dict["data"]["count"])
    print()
    
    
    print("=== Utilization by desk with top 5 desks ===")
    return_dict = mean_utilization(
        data=dataset,
        by_desks=True,
        include_fixed=True,
        start_date=start,
        end_date=end,
        top_or_bottom_n = 5,
        from_bottom = False
    )
    print("Top 5 Desks by Utalization:", return_dict["data"]["utilization"])
    print()


    print("=== Utilization by weekday for monday, tuesday, friday ===")
    return_dict = mean_utilization(
        data=dataset,
        by_day=True,
        weekday=["monday", "tuesday", "friday"],
        include_fixed=True,
        start_date=start,
        end_date=end
    )
    
    pprint(return_dict["data"]["utilization"])
    print()
    
    
    ########## Test utilization_stats ################################################
    
    print("=== Room-wise Utilization Stats ===")
    return_dict = utilization_stats(
        data=dataset,
        by_room=True,
        include_fixed=True,
        start_date=start,
        end_date=end,
    )
    pprint(return_dict["data"])
    print()
    
    print("\n=== Weekday-wise Utilization Stats for monday, friday ===")
    return_dict = utilization_stats(
        data=dataset,
        by_day=True,
        weekday=["monday", "friday"],
        include_fixed=True,
        start_date=start,
        end_date=end,
    )
    pprint(return_dict["data"])
    print()


    ########## Test detect_utilization_anomalies ################################################

    print("=== Anomaly detection by room ===")
    result = detect_utilization_anomalies(
        data=dataset,
        by_room=True,
        threshold=0.1,
        include_fixed=True,
        start_date=start,
        end_date=end
    )
    print(result["data"])
    print()

    print("=== Anomaly detection by weekday ===")
    result = detect_utilization_anomalies(
        data=dataset,
        by_day=True,
        threshold=0.02,
        include_fixed=True,
        start_date=start,
        end_date=end
    )
    print(result["data"])
    print()



    from deskquery.functions.core.plot import generate_plot_for_function

    print("=== Test: Plot mean_utilization (by_room) ===")
    return_dict = mean_utilization(
        data=dataset,
        by_room=True,
        include_fixed=True,
        start_date=start,
        end_date=end
    )
    print(return_dict["data"])
    plot_result = generate_plot_for_function(return_dict)
    plot_result.plot.default_plot.show() 
    

    print("=== Test: Plot mean_utilization (by_deks) ===")
    return_dict = mean_utilization(
        data=dataset,
        by_desks=True,
        threshold=0.02,
        include_fixed=True,
        start_date=start,
        end_date=end
    )
    plot_result = generate_plot_for_function(return_dict)
    plot_result.plot.default_plot.show() <|MERGE_RESOLUTION|>--- conflicted
+++ resolved
@@ -94,14 +94,8 @@
     if by_room:                                                
         key = df["roomName"]
         n_desks_per_room = data.get_desks_per_room_count()
-<<<<<<< HEAD
        
         total_possible = n_desks_per_room * count_matching_weekdays(start_date, end_date, weekday)       # here it should be num desks in room times time period
-=======
-
-        # here it should be num desks in room times time period
-        total_possible = n_desks_per_room * count_matching_weekdays(start_date, end_date, weekday)
->>>>>>> 74518805
         actual_counts = key.value_counts()
         column_name = "room"
 
@@ -114,14 +108,8 @@
         key = df["roomName"] + "_" + df["deskNumber"].astype(str)   
         df["composite_key"] = key
         desk_keys = key.unique()
-<<<<<<< HEAD
          
         total_possible = count_matching_weekdays(start_date, end_date, weekday)       # here the max utilization is the number of days for every desk
-=======
-
-        # here the max utilization is the number of days for every desk
-        total_possible = count_matching_weekdays(start_date, end_date, weekday)
->>>>>>> 74518805
         column_name = "desk"
         
         actual_counts = key.value_counts()
@@ -152,15 +140,10 @@
 
         weekday_counts = count_weekday_occurrences(start_date, end_date, weekday)           # count the number of appearances of different days
         n_desks = data.get_desks_count()
-<<<<<<< HEAD
-       
-        total_possible = {day: count * n_desks for day, count in weekday_counts.items()}         # here the number of possible bookings is the number of appearances of the different weekday * the total number of desks that are available (the same for every day)
-=======
 
         # here the number of possible bookings is the number of appearances of the different
         # weekday * the total number of desks that are available (the same for every day)
         total_possible = {day: count * n_desks for day, count in weekday_counts.items()}
->>>>>>> 74518805
         actual_counts = key.value_counts()
         column_name = "day"
 
@@ -190,11 +173,7 @@
         plot = PlotForFunction(
             default_plot=generate_map(
                 room_names= data_return["utilization"],
-<<<<<<< HEAD
                 titel="Utalization in the different rooms",
-=======
-                title="Utalization in the different rooms",
->>>>>>> 74518805
                 label_markings="utalization"
             ),
             available_plots=[generate_barchart, generate_map]
@@ -212,13 +191,8 @@
     else:
         plot = PlotForFunction(
             default_plot=generate_map(
-<<<<<<< HEAD
                 desk_ids= desk_ids,
                 titel="Utalization of the different desks",
-=======
-                desk_ids=desk_ids,
-                title="Utalization of the different desks",
->>>>>>> 74518805
                 label_markings="utalization"
             ),
             available_plots=[generate_barchart, generate_map]
