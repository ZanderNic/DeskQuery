--- conflicted
+++ resolved
@@ -572,12 +572,13 @@
     policy = {
         "fixed_days":["tuesday"],
         "choseable_days":["wednesday", "thursday"],
+        "fixed_days":["tuesday"],
+        "choseable_days":["wednesday", "thursday"],
         "number_choseable_days":1,
         "number_days":3,
         "more_days_allowed":True
     }
 
-<<<<<<< HEAD
     # exceptions = {
     #     4: {'fixed_days': ["Fr"], 'number_days': 4, 'more_days_allowed': True},
     #     14: {'fixed_days': ["Fr"], 'number_days': 4, 'more_days_allowed': True}
@@ -586,12 +587,6 @@
     # random_assignments = [
     #     (10, {'number_days': 1, 'more_days_allowed': False})
     # ]
-=======
-    exceptions = {
-        4: {'fixed_days': ["friday"], 'number_days': 4, 'more_days_allowed': True},
-        14: {'fixed_days': ["friday"], 'number_days': 4, 'more_days_allowed': True}
-    }
->>>>>>> 968ee068
 
     # result = estimate_necessary_desks(dataset, weekly_absolute_growth=1, weeks_ahead=52, policy=policy)
     # output = generate_lineplot(result["data"])
