--- conflicted
+++ resolved
@@ -37,9 +37,6 @@
     return fig
 
 
-<<<<<<< HEAD
-def add_to_marks_to_fig(fig, mark_dict, mark_set_width, mark_set_height, img_width, img_height, shape_width, shape_height, default_color):
-=======
 def add_to_marks_to_fig(
     fig,
     mark_dict,
@@ -51,7 +48,6 @@
     shape_height,
     default_color
 ):
->>>>>>> 74518805
     if not mark_dict:
         return
 
@@ -367,11 +363,7 @@
     room_names: Optional[Dict[int, float]] = None,
     desk_ids: Optional[Dict[int, float]] = None,
     label_markings: Optional[str] = None,
-<<<<<<< HEAD
-    titel: Optional[str] = "Map",
-=======
     title: Optional[str] = "Map",
->>>>>>> 74518805
 ) -> Plot:
     """
     Generate a visual map of an office layout with optional desk and room highlights.
@@ -399,10 +391,6 @@
             - Rooms: larger blue markers.
         - Background image is fixed and located in the project directory under `data/office_plan_optisch.png`.
     """
-<<<<<<< HEAD
-
-=======
->>>>>>> 74518805
     room_ids = room_ids if room_ids is not None else dict()
     room_names = room_names if room_names is not None else dict()
     desk_ids = desk_ids if desk_ids is not None else dict()
@@ -518,11 +506,7 @@
     add_to_marks_to_fig(fig, rooms_to_mark, mark_set_width, mark_set_height, map_width, map_height, 20, 20, "blue")
     add_img_to_fig(fig, map, map_width, map_height)
 
-<<<<<<< HEAD
-    fig.update_layout(title=titel)
-=======
     fig.update_layout(title=title)
->>>>>>> 74518805
     
     return fig
 
